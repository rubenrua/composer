--- conflicted
+++ resolved
@@ -134,11 +134,7 @@
 
         $processExecutor->expects($this->at(6))
             ->method('execute')
-<<<<<<< HEAD
-            ->with($this->equalTo($this->winCompat("git checkout 'ref' -- && git reset --hard 'ref'")), $this->equalTo(null), $this->equalTo($this->winCompat('composerPath')))
-=======
-            ->with($this->equalTo($this->winCompat("git checkout 'ref' && git reset --hard 'ref' --")), $this->equalTo(null), $this->equalTo($this->winCompat('composerPath')))
->>>>>>> f3046110
+            ->with($this->equalTo($this->winCompat("git checkout 'ref' -- && git reset --hard 'ref' --")), $this->equalTo(null), $this->equalTo($this->winCompat('composerPath')))
             ->will($this->returnValue(0));
 
         $downloader = $this->getDownloaderMock(null, new Config(), $processExecutor);
@@ -270,11 +266,7 @@
             ->will($this->returnValue(0));
         $processExecutor->expects($this->at(4))
             ->method('execute')
-<<<<<<< HEAD
-            ->with($this->equalTo($this->winCompat("git checkout 'ref' -- && git reset --hard 'ref'")), $this->equalTo(null), $this->equalTo($this->winCompat($tmpDir)))
-=======
-            ->with($this->equalTo($this->winCompat("git checkout 'ref' && git reset --hard 'ref' --")), $this->equalTo(null), $this->equalTo($this->winCompat($tmpDir)))
->>>>>>> f3046110
+            ->with($this->equalTo($this->winCompat("git checkout 'ref' -- && git reset --hard 'ref' --")), $this->equalTo(null), $this->equalTo($this->winCompat($tmpDir)))
             ->will($this->returnValue(0));
 
         $downloader = $this->getDownloaderMock(null, new Config(), $processExecutor);
