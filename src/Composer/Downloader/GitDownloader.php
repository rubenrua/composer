--- conflicted
+++ resolved
@@ -215,16 +215,12 @@
      */
     protected function updateToCommit($path, $reference, $branch, $date)
     {
-<<<<<<< HEAD
         // This uses the "--" sequence to separate branch from file parameters.
         //
         // Otherwise git tries the branch name as well as file name.
         // If the non-existent branch is actually the name of a file, the file
         // is checked out.
-        $template = 'git checkout %s -- && git reset --hard %1$s';
-=======
-        $template = 'git checkout %s && git reset --hard %1$s --';
->>>>>>> f3046110
+        $template = 'git checkout %s -- && git reset --hard %1$s --';
         $branch = preg_replace('{(?:^dev-|(?:\.x)?-dev$)}i', '', $branch);
 
         $branches = null;
@@ -238,7 +234,7 @@
             && $branches
             && preg_match('{^\s+composer/'.preg_quote($reference).'$}m', $branches)
         ) {
-            $command = sprintf('git checkout -B %s %s && git reset --hard %2$s', ProcessExecutor::escape($branch), ProcessExecutor::escape('composer/'.$reference));
+            $command = sprintf('git checkout -B %s %s -- && git reset --hard %2$s --', ProcessExecutor::escape($branch), ProcessExecutor::escape('composer/'.$reference));
             if (0 === $this->process->execute($command, $output, $path)) {
                 return;
             }
@@ -252,7 +248,7 @@
             }
 
             $command = sprintf('git checkout %s --', ProcessExecutor::escape($branch));
-            $fallbackCommand = sprintf('git checkout -B %s %s', ProcessExecutor::escape($branch), ProcessExecutor::escape('composer/'.$branch));
+            $fallbackCommand = sprintf('git checkout -B %s %s --', ProcessExecutor::escape($branch), ProcessExecutor::escape('composer/'.$branch));
             if (0 === $this->process->execute($command, $output, $path)
                 || 0 === $this->process->execute($fallbackCommand, $output, $path)
             ) {
