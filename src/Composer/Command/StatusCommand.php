<?php

/*
 * This file is part of Composer.
 *
 * (c) Nils Adermann <naderman@naderman.de>
 *     Jordi Boggiano <j.boggiano@seld.be>
 *
 * For the full copyright and license information, please view the LICENSE
 * file that was distributed with this source code.
 */

namespace Composer\Command;

use Symfony\Component\Console\Input\InputInterface;
use Symfony\Component\Console\Input\InputOption;
use Symfony\Component\Console\Output\OutputInterface;
use Composer\Downloader\ChangeReportInterface;
use Composer\Plugin\CommandEvent;
use Composer\Plugin\PluginEvents;
use Composer\Script\ScriptEvents;
use Composer\Downloader\VcsDownloader;
use Composer\Downloader\DvcsDownloaderInterface;

/**
 * @author Tiago Ribeiro <tiago.ribeiro@seegno.com>
 * @author Rui Marinho <rui.marinho@seegno.com>
 */
class StatusCommand extends BaseCommand
{
    protected function configure()
    {
        $this
            ->setName('status')
            ->setDescription('Show a list of locally modified packages')
            ->setDefinition(array(
                new InputOption('verbose', 'v|vv|vvv', InputOption::VALUE_NONE, 'Show modified files for each directory that contains changes.'),
            ))
            ->setHelp(<<<EOT
The status command displays a list of dependencies that have
been modified locally.

EOT
            )
        ;
    }

    protected function execute(InputInterface $input, OutputInterface $output)
    {
        // init repos
        $composer = $this->getComposer();

        $commandEvent = new CommandEvent(PluginEvents::COMMAND, 'status', $input, $output);
        $composer->getEventDispatcher()->dispatch($commandEvent->getName(), $commandEvent);

        $installedRepo = $composer->getRepositoryManager()->getLocalRepository();

        $dm = $composer->getDownloadManager();
        $im = $composer->getInstallationManager();

        // Dispatch pre-status-command
        $composer->getEventDispatcher()->dispatchScript(ScriptEvents::PRE_STATUS_CMD, true);

        $errors = array();
<<<<<<< HEAD
        $io = $this->getIO();
=======
        $unpushedChanges = array();
>>>>>>> 9e30c9b4

        // list packages
        foreach ($installedRepo->getPackages() as $package) {
            $downloader = $dm->getDownloaderForInstalledPackage($package);

            if ($downloader instanceof ChangeReportInterface) {
                $targetDir = $im->getInstallPath($package);

                if (is_link($targetDir)) {
                    $errors[$targetDir] = $targetDir . ' is a symbolic link.';
                }

                if ($changes = $downloader->getLocalChanges($package, $targetDir)) {
                    $errors[$targetDir] = $changes;
                }

                if ($downloader instanceof DvcsDownloaderInterface) {
                    if ($unpushed = $downloader->getUnpushedChanges($targetDir)) {
                        $unpushedChanges[$targetDir] = $unpushed;
                    }
                }
            }
        }

        // output errors/warnings
<<<<<<< HEAD
        if (!$errors) {
            $io->writeError('<info>No local changes</info>');
        } else {
            $io->writeError('<error>You have changes in the following dependencies:</error>');
=======
        if (!$errors && !$unpushed) {
            $this->getIO()->writeError('<info>No local changes</info>');
        } elseif ($errors) {
            $this->getIO()->writeError('<error>You have changes in the following dependencies:</error>');
>>>>>>> 9e30c9b4
        }

        foreach ($errors as $path => $changes) {
            if ($input->getOption('verbose')) {
                $indentedChanges = implode("\n", array_map(function ($line) {
                    return '    ' . ltrim($line);
                }, explode("\n", $changes)));
                $io->write('<info>'.$path.'</info>:');
                $io->write($indentedChanges);
            } else {
                $io->write($path);
            }
        }

        if ($unpushedChanges) {
            $this->getIO()->writeError('<warning>You have unpushed changes on the current branch in the following dependencies:</warning>');

            foreach ($unpushedChanges as $path => $changes) {
                if ($input->getOption('verbose')) {
                    $indentedChanges = implode("\n", array_map(function ($line) {
                        return '    ' . ltrim($line);
                    }, explode("\n", $changes)));
                    $this->getIO()->write('<info>'.$path.'</info>:');
                    $this->getIO()->write($indentedChanges);
                } else {
                    $this->getIO()->write($path);
                }
            }
        }

        if ($errors && !$input->getOption('verbose')) {
            $io->writeError('Use --verbose (-v) to see modified files');
        }

        // Dispatch post-status-command
        $composer->getEventDispatcher()->dispatchScript(ScriptEvents::POST_STATUS_CMD, true);

        return ($errors ? 1 : 0) + ($unpushedChanges ? 2 : 0);
    }
}<|MERGE_RESOLUTION|>--- conflicted
+++ resolved
@@ -62,11 +62,8 @@
         $composer->getEventDispatcher()->dispatchScript(ScriptEvents::PRE_STATUS_CMD, true);
 
         $errors = array();
-<<<<<<< HEAD
         $io = $this->getIO();
-=======
         $unpushedChanges = array();
->>>>>>> 9e30c9b4
 
         // list packages
         foreach ($installedRepo->getPackages() as $package) {
@@ -92,17 +89,10 @@
         }
 
         // output errors/warnings
-<<<<<<< HEAD
-        if (!$errors) {
+        if (!$errors && !$unpushed) {
             $io->writeError('<info>No local changes</info>');
-        } else {
+        } elseif ($errors) {
             $io->writeError('<error>You have changes in the following dependencies:</error>');
-=======
-        if (!$errors && !$unpushed) {
-            $this->getIO()->writeError('<info>No local changes</info>');
-        } elseif ($errors) {
-            $this->getIO()->writeError('<error>You have changes in the following dependencies:</error>');
->>>>>>> 9e30c9b4
         }
 
         foreach ($errors as $path => $changes) {
@@ -118,17 +108,17 @@
         }
 
         if ($unpushedChanges) {
-            $this->getIO()->writeError('<warning>You have unpushed changes on the current branch in the following dependencies:</warning>');
+            $io->writeError('<warning>You have unpushed changes on the current branch in the following dependencies:</warning>');
 
             foreach ($unpushedChanges as $path => $changes) {
                 if ($input->getOption('verbose')) {
                     $indentedChanges = implode("\n", array_map(function ($line) {
                         return '    ' . ltrim($line);
                     }, explode("\n", $changes)));
-                    $this->getIO()->write('<info>'.$path.'</info>:');
-                    $this->getIO()->write($indentedChanges);
+                    $io->write('<info>'.$path.'</info>:');
+                    $io->write($indentedChanges);
                 } else {
-                    $this->getIO()->write($path);
+                    $io->write($path);
                 }
             }
         }
