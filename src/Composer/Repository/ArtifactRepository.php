--- conflicted
+++ resolved
@@ -139,12 +139,7 @@
         $package = JsonFile::parseJson($json, $composerFile);
         $package['dist'] = array(
             'type' => 'zip',
-<<<<<<< HEAD
-            'url' => $file->getRealPath(),
-=======
             'url' => $file->getPathname(),
-            'reference' => $file->getBasename(),
->>>>>>> beff1f5c
             'shasum' => sha1_file($file->getRealPath())
         );
 
